--- conflicted
+++ resolved
@@ -792,14 +792,8 @@
         destroy_kdn(kd_tcp_root);
     }
 
-<<<<<<< HEAD
     destroy_kdn(kd_root);
     kd_root = NULL;
-=======
-    if (kd_udp_root) {
-        destroy_kdn(kd_udp_root);
-    }
->>>>>>> 424ba5f0
 }
 
 /**
