--- conflicted
+++ resolved
@@ -495,12 +495,7 @@
 
         if (not_before_data_len > 0) {
             /* Prepare the record */
-<<<<<<< HEAD
-            record->validity_not_before = malloc(not_before_data_len + 1);
-            record->validity_not_before[not_before_data_len] = 0;
-=======
             record->validity_not_before = calloc(not_before_data_len + 1, sizeof(unsigned char));
->>>>>>> 1a789671
             record->validity_not_before_length = not_before_data_len;
 
             /* Copy notBefore into record */
@@ -531,12 +526,7 @@
 
         if (not_after_data_len > 0) {
             /* Prepare the record */
-<<<<<<< HEAD
-            record->validity_not_after = malloc(not_after_data_len + 1);
-            record->validity_not_after[not_after_data_len] = 0;
-=======
             record->validity_not_after = calloc(not_after_data_len + 1, sizeof(unsigned char));
->>>>>>> 1a789671
             record->validity_not_after_length = not_after_data_len;
             /* Copy notAfter into record */
             memcpy(record->validity_not_after, bio_mem_ptr->data,
@@ -640,12 +630,7 @@
          * Prepare the subject entry in the certificate record.
          * Give extra byte for manual null-termination.
          */
-<<<<<<< HEAD
-        cert_record_entry->data = malloc(entry_data_len + 1);
-        cert_record_entry->data[entry_data_len] = 0;
-=======
         cert_record_entry->data = calloc(entry_data_len + 1, sizeof(unsigned char));
->>>>>>> 1a789671
         cert_record_entry->data_length = entry_data_len;
 
         if (nid == NID_undef) {
@@ -755,12 +740,7 @@
          * Prepare the issuer entry in the certificate record.
          * Give extra byte for manual null-termination.
          */
-<<<<<<< HEAD
-        cert_record_entry->data = malloc(entry_data_len + 1);
-        cert_record_entry->data[entry_data_len] = 0;
-=======
         cert_record_entry->data = calloc(entry_data_len + 1, sizeof(unsigned char));
->>>>>>> 1a789671
         cert_record_entry->data_length = entry_data_len;
 
         if (nid == NID_undef) {
