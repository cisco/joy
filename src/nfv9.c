--- conflicted
+++ resolved
@@ -335,13 +335,6 @@
     }
 }
 
-<<<<<<< HEAD
-=======
-void nfv9_template_flowset_add_field(struct nfv9_template_flowset *fs, 
-                                     struct nfv9_template_field f) {
-  /* unsigned int index; */
->>>>>>> 987ed24b
-
 /*
  * Skip past L3/L4 header contained within the IDP flow data.
  * nf_record - NetFlow record being encoded, contains total IDP flow
@@ -381,7 +374,6 @@
 
     proto = nf_record->key.prot;
 
-<<<<<<< HEAD
     if (proto == IPPROTO_TCP) {
         unsigned int tcp_hdr_len;
         const struct tcp_hdr *tcp = (const struct tcp_hdr *)(flow_data + ip_hdr_len);
@@ -395,16 +387,6 @@
         }
         /* define/compute tcp payload (segment) offset */
         *payload = (unsigned char *)(flow_data + ip_hdr_len + tcp_hdr_len);
-=======
-void nfv9_template_key_init(struct nfv9_template_key *k,
-                            u_long addr,
-                            u_long id,
-                            u_short template_id) {
-  k->src_addr.s_addr = addr;
-  k->src_id = id;
-  k->template_id = template_id;
-} 
->>>>>>> 987ed24b
 
         /* compute tcp payload (segment) size */
         *size_payload = flow_len - ip_hdr_len - tcp_hdr_len;
@@ -414,7 +396,6 @@
         /* define/compute udp payload (segment) offset */
         *payload = (unsigned char *)(flow_data + ip_hdr_len + udp_hdr_len);
 
-<<<<<<< HEAD
         /* compute udp payload (segment) size */
         *size_payload = flow_len - ip_hdr_len - udp_hdr_len;
     }
@@ -606,39 +587,6 @@
                 break;
         }
     }
-=======
-  e->msg_count = 0;
-  e->sysUpTime = time(NULL);
-
-  e->socket = socket(AF_INET, SOCK_DGRAM, 0);
-  if (e->socket < 0) { 
-    perror("cannot create socket"); 
-  } 
-
-  /* set local (exporter) address */
-  memset((char *)&e->exprt_addr, 0, sizeof(e->exprt_addr)); 
-  e->exprt_addr.sin_family = AF_INET; 
-  e->exprt_addr.sin_addr.s_addr = htonl(INADDR_ANY); 
-  e->exprt_addr.sin_port = htons(0); /* ANY */
-  if (bind(e->socket, 
-          (struct sockaddr *)&e->exprt_addr,
-          sizeof(e->exprt_addr)) < 0) {
-    perror("bind failed"); 
-  }
-
-  /* set remote (collector) address */
-  memset((char*)&e->clctr_addr, 0, sizeof(e->clctr_addr)); 
-  e->clctr_addr.sin_family = AF_INET; 
-  e->clctr_addr.sin_port = htons(NFV9_PORT);
-  host = gethostbyname(hostname); 
-  if (!host) { 
-    fprintf(stderr, "could not find address for collector %s\n", hostname);     
-  }
-
-  memcpy((void *)&e->clctr_addr.sin_addr, host->h_addr_list[0], host->h_length);
-
-  return;
->>>>>>> 987ed24b
 }
 
 /**********************************************
@@ -655,29 +603,8 @@
  */
 #define SOURCE_ID 1
 
-<<<<<<< HEAD
 #define nfv9_template_field(a) ((struct nfv9_template_field) {a, 0})
 #define nfv9_template_field_len(a,b) ((struct nfv9_template_field) {a, b})
-=======
-void nfv9_exporter_send_msg(struct nfv9_exporter *e, struct nfv9_msg *msg) {
-  /* send a message to the server */ 
-  ssize_t bytes;
-
-  msg->hdr.Count = 0;  /* number of flowsets */
-
-  msg->hdr.VersionNumber = htons(9);
-  msg->hdr.sysUpTime = e->sysUpTime;
-  msg->hdr.UNIXSecs = time(NULL);
-  msg->hdr.SequenceNumber = htonl(e->msg_count);
-  msg->hdr.SourceID = htonl(SOURCE_ID);  
-
-  bytes = sendto(e->socket, msg, 0, 0, (struct sockaddr *)&e->clctr_addr, 
-                 sizeof(e->clctr_addr));
-  if (bytes < 0) { 
-    perror("nfv9 message could not be sent"); 
-  }
-}
->>>>>>> 987ed24b
 
 struct nfv9_salt_flow_record {
     u_char salt;  /* placeholder */
@@ -695,7 +622,6 @@
 
 static struct template_handler *get_template_handler(unsigned int template_id);
 
-<<<<<<< HEAD
 static void nfv9_hdr_init (struct nfv9_hdr *h) {
     h->VersionNumber = htons(9);
 }
@@ -707,7 +633,8 @@
 
 static void nfv9_template_flowset_decode_init (struct nfv9_template_flowset *fs) {
     //  fs->flowset_hdr.Length;
-=======
+}
+
 void encode_unsigned(const void *uint, unsigned int len, void *output) {
   switch(len) {
     case 1:
@@ -754,14 +681,12 @@
     default:
       fprintf(stderr, "error - bad integer size in print_unsigned \n");
   }
->>>>>>> 987ed24b
 }
 
 static void nfv9_template_flowset_add_field (struct nfv9_template_flowset *fs,
                                      struct nfv9_template_field f) {
     /* unsigned int index; */
 
-<<<<<<< HEAD
     /* index = (fs->flowset_hdr.Length - sizeof(struct nfv9_flowset_hdr)); */
     /* index = index / (sizeof(struct nfv9_template_field)) + 1; */
 
@@ -778,53 +703,8 @@
     e->socket = socket(AF_INET, SOCK_DGRAM, 0);
     if (e->socket < 0) {
         perror("cannot create socket");
-=======
-int nfv9_flow_record_encode(const void *record,
-                            const struct nfv9_template *template,
-                            void *output,
-                            unsigned int output_len) {
-  unsigned int total_length = 0, element_length, i, num_elements;
-
-  num_elements = template->hdr.FieldCount;
-  if (num_elements > NFV9_MAX_ELEMENTS) {
-    fprintf(stderr, "error: too many elements in record\n");
-  }
-
-  /* encode each information element */
-  for (i=0; i<num_elements; i++) {
-    element_length = template->fields[i].FieldLength;
-    total_length += element_length;
-    if (total_length > output_len) {
-      return -total_length; /* error */
-    }
-    encode_unsigned(record, element_length, output);
-    record += element_length;
-    output += element_length;
-  }
-  return total_length;
-}
-
-int nfv9_flow_record_decode(const void *input, 
-                            const struct nfv9_template *template,
-                            void *record,  /* output */
-                            unsigned int output_len) {
-  unsigned int total_length = 0, element_length, i, num_elements;
-
-  num_elements = template->hdr.FieldCount;
-  if (num_elements > NFV9_MAX_ELEMENTS) {
-    fprintf(stderr, "error: too many elements in record\n");
-  }
-
-  /* decode each information element */
-  for (i=0; i<num_elements; i++) {
-    element_length = template->fields[i].FieldLength;
-    total_length += element_length;
-    if (total_length > output_len) {
-      return -total_length; /* error */
->>>>>>> 987ed24b
-    }
-
-<<<<<<< HEAD
+    }
+
     /* set local (exporter) address */
     memset((char *)&e->exprt_addr, 0, sizeof(e->exprt_addr));
     e->exprt_addr.sin_family = AF_INET;
@@ -844,20 +724,6 @@
     if (!host) {
         fprintf(stderr, "could not find address for collector %s\n", hostname);
     }
-=======
-void nfv9_data_flowset_encode_init(struct nfv9_data_flowset *fs,
-                                   const struct nfv9_template *t) {
-  fs->flowset_hdr.FlowSetID = htons(t->hdr.TemplateID);
-  fs->flowset_hdr.Length = 4; /* length so far is just header */
-}
-
-void nfv9_data_flowset_encode_record(struct nfv9_data_flowset *fs,
-                                     const void *record,
-                                     const struct nfv9_template *template) {
-  void *writehere = fs->flowset + (fs->flowset_hdr.Length - 4);
-  unsigned int len = NFV9_MAX_LEN - fs->flowset_hdr.Length;
-  int bytes_encoded;
->>>>>>> 987ed24b
 
     memcpy((void *)&e->clctr_addr.sin_addr, host->h_addr_list[0], host->h_length);
 
@@ -884,29 +750,9 @@
     }
 }
 
-<<<<<<< HEAD
 static void nfv9_template_init (struct nfv9_template *t, u_short TemplateID) {
     t->hdr.TemplateID = TemplateID;
     t->hdr.FieldCount = 0;
-=======
-void nfv9_flow_record_print(const void *record,
-                            const struct nfv9_template *template) {
-  unsigned int element_length, i, num_elements;
-
-  num_elements = template->hdr.FieldCount;
-  if (num_elements > NFV9_MAX_ELEMENTS) {
-    fprintf(stderr, "error: too many elements in record\n");
-  }
-
-  /* print each information element */
-  for (i=0; i<num_elements; i++) {
-    element_length = template->fields[i].FieldLength;
-    printf("%s: ", 
-           get_nfv9_field_type(template->fields[i].FieldType)->FieldName);
-    print_unsigned(record, element_length);
-    record += element_length;
-  }
->>>>>>> 987ed24b
 }
 
 static void nfv9_template_add_field (struct nfv9_template *t, struct nfv9_template_field f) {
@@ -930,7 +776,6 @@
     }
 }
 
-<<<<<<< HEAD
 static void decode_unsigned (const void *uint, unsigned int len, void *output) {
     switch(len) {
         case 1:
@@ -945,28 +790,6 @@
         default:
             fprintf(stderr, "error - integer too large in decoding\n");
     }
-=======
-
-void nfv9_template_print(const struct nfv9_template *template) {  
-  unsigned int field_length, field_type, num_elements, i;
-
-  printf("TemplateID: %u\n", template->hdr.TemplateID);
-  printf("FieldCount: %u\n", template->hdr.FieldCount);
-
-  num_elements = template->hdr.FieldCount;
-  if (num_elements > NFV9_MAX_ELEMENTS) {
-    fprintf(stderr, "error: too many elements in template\n");
-  }
-
-  /* print each field */
-  for (i=0; i<num_elements; i++) {
-    field_length = template->fields[i].FieldLength;
-    field_type = template->fields[i].FieldType;
-    printf("%s: \tlength: %u\n", 
-           get_nfv9_field_type(field_type)->FieldName,
-           field_length);
-  }
->>>>>>> 987ed24b
 }
 
 static void print_unsigned(const void *uint, unsigned int len) {
@@ -985,7 +808,6 @@
     }
 }
 
-<<<<<<< HEAD
 static int nfv9_flow_record_encode(const void *record,
                             const struct nfv9_template *template,
                             void *output,
@@ -995,30 +817,6 @@
     num_elements = template->hdr.FieldCount;
     if (num_elements > NFV9_MAX_ELEMENTS) {
         fprintf(stderr, "error: too many elements in record\n");
-=======
-void nfv9_template_flowset_encode_template(struct nfv9_template_flowset *fs,
-                                           const struct nfv9_template *template) {
-  void *writehere = fs->flowset + (fs->flowset_hdr.Length - 4);
-  unsigned int len = NFV9_MAX_LEN - fs->flowset_hdr.Length;
-  unsigned int i, num_elements, total_length = 0;
-
-  num_elements = template->hdr.FieldCount;
-  if (num_elements > NFV9_MAX_ELEMENTS) {
-    fprintf(stderr, "error: too many elements in template flowset\n");
-  }
-
-  /* encode template header */
-  encode_unsigned(&template->hdr.TemplateID, 2, writehere);
-  writehere += 2;
-  encode_unsigned(&template->hdr.FieldCount, 2, writehere);
-  writehere += 2;
-
-  /* encode each field in template */
-  for (i=0; i<num_elements; i++) {
-    total_length += 2;
-    if (total_length > len) {
-      fprintf(stderr, "error: not enough room in template flowset\n");
->>>>>>> 987ed24b
     }
 
     /* encode each information element */
@@ -1066,40 +864,12 @@
     fs->flowset_hdr.Length = 4; /* length so far is just header */
 }
 
-<<<<<<< HEAD
 static void nfv9_data_flowset_encode_record(struct nfv9_data_flowset *fs,
                                      const void *record,
                                      const struct nfv9_template *template) {
     void *writehere = fs->flowset + (fs->flowset_hdr.Length - 4);
     unsigned int len = NFV9_MAX_LEN - fs->flowset_hdr.Length;
     int bytes_encoded;
-=======
-void nfv9_template_decode(const void *input,
-                          struct nfv9_template *template,
-                          unsigned int template_len) {
-  unsigned int num_elements, total_length, i;
-  const struct nfv9_template *input_template = input;
-
-  template->hdr.TemplateID = ntohs(input_template->hdr.TemplateID);
-  num_elements = ntohs(input_template->hdr.FieldCount);
-  if (num_elements > NFV9_MAX_ELEMENTS) {
-    fprintf(stderr, "error: too many elements in template flowset\n");
-  }
-  template->hdr.FieldCount = num_elements;
-  total_length = 4;
-
-  /* decode each field in template */
-  for (i=0; i<num_elements; i++) {
-    total_length += 4;
-    if (total_length > template_len) {
-      fprintf(stderr, "error: not enough room in template decode\n");
-    }
-    template->fields[i].FieldType = 
-      ntohs(input_template->fields[i].FieldType);
-    template->fields[i].FieldLength = 
-      ntohs(input_template->fields[i].FieldLength);
-  } 
->>>>>>> 987ed24b
 
     bytes_encoded = nfv9_flow_record_encode(record, template, writehere, len);
     if ( bytes_encoded < 0) {
@@ -1113,35 +883,8 @@
 
     /* add padding if needed */
 
-<<<<<<< HEAD
     /* convert header to network byte order */
     fs->flowset_hdr.Length = htons(fs->flowset_hdr.Length);
-=======
-void template() {
-  struct nfv9_template t;
-
-  /*
-     NFv9 template for conventional 5-tuple
-
-   { "OUT_BYTES",                    23,   0  },   
-   { "OUT_PKTS",                     24,   0  },   
-   { "IPV4_SRC_ADDR",                 8,   4  }
-   { "IPV4_DST_ADDR",                12,   4  },   
-   { "L4_SRC_PORT",                   7,   2  },   
-   { "L4_DST_PORT",                  11,   2  },   
-   { "PROTOCOL",                      4,   1  },    
-
-   */
-
-  nfv9_template_init(&t, 1);
-  nfv9_template_add_field(&t, nfv9_template_field(23));
-  nfv9_template_add_field(&t, nfv9_template_field(24));
-  nfv9_template_add_field(&t, nfv9_template_field(8));
-  nfv9_template_add_field(&t, nfv9_template_field(12));
-  nfv9_template_add_field(&t, nfv9_template_field(7));
-  nfv9_template_add_field(&t, nfv9_template_field(11));
-  nfv9_template_add_field(&t, nfv9_template_field(4));
->>>>>>> 987ed24b
 
 }
 
@@ -1149,30 +892,10 @@
                             const struct nfv9_template *template) {
     unsigned int element_length, i, num_elements;
 
-<<<<<<< HEAD
     num_elements = template->hdr.FieldCount;
     if (num_elements > NFV9_MAX_ELEMENTS) {
         fprintf(stderr, "error: too many elements in record\n");
     }
-=======
-unsigned int 
-nfv9_register_template_handler(const struct nfv9_template *template, 
-                               template_handler_func f) {
-  struct template_handler *h = malloc(sizeof(struct template_handler));
-
-  if (h == NULL) {
-    printf("error: could not allocate handler\n");
-    return 0;
-  }
-  h->template_id = template_id_max++;   /* note: should check for wrap */
-  h->func = f;
-  memcpy(&h->template, template, sizeof(struct nfv9_template));
-  h->next = template_handler_list;
-  template_handler_list = h;
-
-  return h->template_id;
-}
->>>>>>> 987ed24b
 
     /* print each information element */
     for (i=0; i<num_elements; i++) {
@@ -1217,16 +940,8 @@
     }
 }
 
-<<<<<<< HEAD
 static void nfv9_template_print (const struct nfv9_template *template) {
     unsigned int field_length, field_type, num_elements, i;
-=======
-#if 0
-void handle_data(unsigned int template_id,
-                 void *data,
-                 unsigned int len) {
-  struct template_handler *h;
->>>>>>> 987ed24b
 
     printf("TemplateID: %u\n", template->hdr.TemplateID);
     printf("FieldCount: %u\n", template->hdr.FieldCount);
@@ -1236,7 +951,6 @@
         fprintf(stderr, "error: too many elements in template\n");
     }
 
-<<<<<<< HEAD
     /* print each field */
     for (i=0; i<num_elements; i++) {
         field_length = template->fields[i].FieldLength;
@@ -1261,46 +975,6 @@
     num_elements = template->hdr.FieldCount;
     if (num_elements > NFV9_MAX_ELEMENTS) {
         fprintf(stderr, "error: too many elements in template flowset\n");
-=======
-void nfv9_exporter_init_msg(struct nfv9_exporter *e,
-                            struct nfv9_msg *msg) {
-
-  msg->hdr.VersionNumber = htons(9);
-  msg->hdr.sysUpTime = e->sysUpTime;
-  msg->hdr.UNIXSecs = time(NULL);
-  msg->hdr.SequenceNumber = htonl(e->msg_count);
-  msg->hdr.SourceID = htonl(SOURCE_ID);  
-
-  msg->hdr.Count = 0;  /* number of flowsets */
-
-}
-
-void nfv9_process_times(struct flow_record *nf_record,
-                        const void *time_data,
-                        struct timeval *old_val_time,
-                        int max_length_array,
-                        int pkt_time_index) {
-  short tmp_packet_time;
-  int repeated_times;
-  int j;
-  for (j = 0; j < max_length_array; j += 2) {
-    tmp_packet_time = htons(*(const short *)(time_data + j));
-
-    short tmp_packet_length = htons(*(const short *)(time_data + j - max_length_array));
-
-    // look for run length encoding
-    if (tmp_packet_length < 0 && tmp_packet_length != -32768) {
-      int repeated_length = tmp_packet_length * -1 - 1;
-      while (repeated_length > 0) {
-        if (pkt_time_index < MAX_NUM_PKT_LEN) {
-          nf_record->pkt_time[pkt_time_index] = *old_val_time;
-          pkt_time_index++;
-        } else {
-          break;
-        }
-        repeated_length -= 1;
-      }
->>>>>>> 987ed24b
     }
 
     /* encode template header */
@@ -1309,7 +983,6 @@
     encode_unsigned(&template->hdr.FieldCount, 2, writehere);
     writehere += 2;
 
-<<<<<<< HEAD
     /* encode each field in template */
     for (i=0; i<num_elements; i++) {
         total_length += 2;
@@ -1355,114 +1028,6 @@
             ntohs(input_template->fields[i].FieldType);
         template->fields[i].FieldLength =
             ntohs(input_template->fields[i].FieldLength);
-=======
-      // make sure to check for wrap around, weirdness happens when usec >= 1000000
-      if (old_val_time->tv_usec >= 1000000) {
-        old_val_time->tv_sec += (time_t)((int)(old_val_time->tv_usec / 1000000));
-        old_val_time->tv_usec %= 1000000;
-      }
-
-      if (pkt_time_index < MAX_NUM_PKT_LEN) {
-        nf_record->pkt_time[pkt_time_index] = *old_val_time;
-        pkt_time_index++;
-      } else {
-        break;
-      }
-    }
-    // value represents the number of packets that were observed that had an arrival time
-    //   equal to the last observed arrival time
-    else {
-      repeated_times = tmp_packet_time * -1;
-      int k;
-      for (k = 0; k < repeated_times; k++) {
-        if (pkt_time_index < MAX_NUM_PKT_LEN) {
-          nf_record->pkt_time[pkt_time_index] = *old_val_time;
-          pkt_time_index++;
-        } else {
-          break;
-        }
-      }
-    }
-  }
-}
-
-void nfv9_process_lengths(struct flow_record *nf_record,
-                          const void *length_data,
-                          int max_length_array,
-                          int pkt_len_index) {
-  int old_val = 0;
-  short tmp_packet_length;
-  int repeated_length;
-  int j;
-  for (j = 0; j < max_length_array; j += 2) {
-    tmp_packet_length = htons(*(const short *)(length_data + j));
-    // value represents the length of the packet
-    if (tmp_packet_length >= 0) {
-      if (tmp_packet_length > 0) {
-        nf_record->op += 1;
-      }
-      old_val = tmp_packet_length;
-      if (pkt_len_index < MAX_NUM_PKT_LEN) {
-        nf_record->pkt_len[pkt_len_index] = tmp_packet_length;
-        nf_record->ob += tmp_packet_length;
-        pkt_len_index++;
-      } else {
-        break;
-      }
-    }
-    // value represents the number of packets that were observed that had a length
-    //   equal to the last observed packet length
-    else {
-      // padding value, "8000", flow is done
-      if (tmp_packet_length == -32768) {
-        break;
-      }
-      repeated_length = tmp_packet_length * -1;
-      nf_record->op += repeated_length;
-      int k;
-      for (k = 0; k < repeated_length; k++) {
-        if (pkt_len_index < MAX_NUM_PKT_LEN) {
-          nf_record->pkt_len[pkt_len_index] = old_val;
-          nf_record->ob += old_val;
-          pkt_len_index++;
-        } else {
-          break;
-        }
-      }
-    }
-  }
-}
-
-void nfv9_flow_key_init(struct flow_key *key,
-                        const struct nfv9_template *cur_template,
-                        const void *flow_data) {
-  int i;
-  for (i = 0; i < cur_template->hdr.FieldCount; i++) {
-    switch (htons(cur_template->fields[i].FieldType)) {
-      case IPV4_SRC_ADDR:
-        key->sa.s_addr = *(const int *)flow_data;
-        flow_data += htons(cur_template->fields[i].FieldLength);
-        break;
-      case IPV4_DST_ADDR:
-        key->da.s_addr = *(const int *)flow_data;
-        flow_data += htons(cur_template->fields[i].FieldLength);
-        break;
-      case L4_SRC_PORT:
-        key->sp = htons(*(const short *)flow_data);
-        flow_data += htons(cur_template->fields[i].FieldLength);
-        break;
-      case L4_DST_PORT:
-        key->dp = htons(*(const short *)flow_data);
-        flow_data += htons(cur_template->fields[i].FieldLength);
-        break;
-      case PROTOCOL:
-        key->prot = *(const char *)flow_data;
-        flow_data += htons(cur_template->fields[i].FieldLength);
-        break;
-      default:
-        flow_data += htons(cur_template->fields[i].FieldLength);
-        break;
->>>>>>> 987ed24b
     }
 }
 
@@ -1543,7 +1108,6 @@
     fprintf(stderr, "error: could not find handler\n");
 }
 
-<<<<<<< HEAD
 static void nfv9_exporter_init_msg (struct nfv9_exporter *e,
                          struct nfv9_msg *msg) {
 
@@ -1556,199 +1120,4 @@
     msg->hdr.Count = 0;  /* number of flowsets */
 }
 
-#endif
-=======
-void nfv9_process_flow_record(struct flow_record *nf_record,
-                              const struct nfv9_template *cur_template,
-                              const void *flow_data,
-                              int record_num) {
-  struct timeval old_val_time;
-  unsigned int total_ms;
-  const unsigned char *payload = NULL;
-  unsigned int size_payload = 0;
-  struct flow_record *record = nf_record;
-  struct flow_key *key = &nf_record->key;
-  int i,j;
-
-  for (i = 0; i < cur_template->hdr.FieldCount; i++) {
-    switch (htons(cur_template->fields[i].FieldType)) {
-      case IN_PKTS:
-        if (record_num == 0) {
-          if (htons(cur_template->fields[i].FieldLength) == 4) {
-            nf_record->np += htonl(*(const int *)(flow_data));
-          } else {
-            nf_record->np += __builtin_bswap64(*(const uint64_t *)(flow_data));
-          }
-        }
-
-        flow_data += htons(cur_template->fields[i].FieldLength);
-        break;
-
-      case FIRST_SWITCHED:
-        if (nf_record->start.tv_sec + nf_record->start.tv_usec == 0) {
-          nf_record->start.tv_sec = (time_t)((int)(htonl(*(const unsigned int *)flow_data) / 1000));
-          nf_record->start.tv_usec = (time_t)((int)htonl(*(const unsigned int *)flow_data) % 1000)*1000;
-        }
-
-        flow_data += htons(cur_template->fields[i].FieldLength);
-        break;
-
-      case LAST_SWITCHED:
-        if (nf_record->end.tv_sec + nf_record->end.tv_usec == 0) {
-          nf_record->end.tv_sec = (time_t)((int)(htonl(*(const int *)flow_data) / 1000));
-          nf_record->end.tv_usec = (time_t)((int)htonl(*(const int *)flow_data) % 1000)*1000;
-        }
-
-        flow_data += htons(cur_template->fields[i].FieldLength);
-        break;
-
-      case TLS_SRLT:
-        total_ms = 0;
-        for (j = 0; j < 20; j++) {
-          if (htons(*(const short *)(flow_data+j*2)) == 0) {
-            break;
-          }
-
-          nf_record->tls_info.tls_len[j] = htons(*(const unsigned short *)(flow_data+j*2));
-          nf_record->tls_info.tls_time[j].tv_sec = (total_ms+htons(*(const unsigned short *)(flow_data+40+j*2))
-                                                    +nf_record->start.tv_sec*1000+nf_record->start.tv_usec/1000)/1000;
-          nf_record->tls_info.tls_time[j].tv_usec = ((total_ms+htons(*(const unsigned short *)(flow_data+40+j*2))
-                                                      +nf_record->start.tv_sec*1000+nf_record->start.tv_usec/1000)%1000)*1000;
-          total_ms += htons(*(const unsigned short *)(flow_data+40+j*2));
-
-          nf_record->tls_info.tls_type[j].content = *(const unsigned char *)(flow_data+80+j);
-          nf_record->tls_info.tls_type[j].handshake = *(const unsigned char *)(flow_data+100+j);
-          nf_record->tls_info.tls_op += 1;
-        }
-
-        flow_data += htons(cur_template->fields[i].FieldLength);
-        break;
-
-      case TLS_CS:
-        for (j = 0; j < 125; j++) {
-          if (htons(*(const short *)(flow_data+j*2)) == 65535) {
-            break;
-          }
-          nf_record->tls_info.ciphersuites[j] = htons(*(const unsigned short *)(flow_data+j*2));
-          nf_record->tls_info.num_ciphersuites += 1;
-        }
-
-        flow_data += htons(cur_template->fields[i].FieldLength);
-        break;
-
-      case TLS_EXT:
-        for (j = 0; j < 35; j++) {
-          if (htons(*(const short *)(flow_data+j*2)) == 0) {
-            break;
-          }
-          nf_record->tls_info.tls_extensions[j].length = htons(*(const unsigned short *)(flow_data+j*2));
-          nf_record->tls_info.tls_extensions[j].type = htons(*(const unsigned short *)(flow_data+70+j*2));
-          nf_record->tls_info.tls_extensions[j].data = NULL;
-          nf_record->tls_info.num_tls_extensions += 1;
-        }
-
-        flow_data += htons(cur_template->fields[i].FieldLength);
-        break;
-
-      case TLS_VERSION:
-        nf_record->tls_info.tls_v = *(const char *)flow_data;
-        flow_data += htons(cur_template->fields[i].FieldLength);
-        break;
-
-      case TLS_CLIENT_KEY_LENGTH:
-        nf_record->tls_info.tls_client_key_length = htons(*(const short *)flow_data);
-        flow_data += htons(cur_template->fields[i].FieldLength);
-        break;
-
-      case TLS_SESSION_ID:
-        nf_record->tls_info.tls_sid_len = htons(*(const short *)flow_data);
-        nf_record->tls_info.tls_sid_len = min(nf_record->tls_info.tls_sid_len,256);
-        memcpy(nf_record->tls_info.tls_sid, flow_data+2, nf_record->tls_info.tls_sid_len);
-        flow_data += htons(cur_template->fields[i].FieldLength);
-        break;
-
-      case TLS_HELLO_RANDOM:
-        memcpy(nf_record->tls_info.tls_random, flow_data, 32);
-        flow_data += htons(cur_template->fields[i].FieldLength);
-        break;
-
-      case IDP:
-        nf_record->idp_len = htons(cur_template->fields[i].FieldLength);
-        nf_record->idp = malloc(nf_record->idp_len);
-        memcpy(nf_record->idp, flow_data, nf_record->idp_len);
-
-        /* Get the start of IDP packet payload */
-        nfv9_skip_idp_header(nf_record, &payload, &size_payload);
-
-        /* if packet has port 443 and nonzero data length, process it as TLS */
-        if (include_tls && size_payload && (key->sp == 443 || key->dp == 443)) {
-          struct timeval ts = {0}; /* Zeroize temporary timestamp */
-          process_tls(ts, payload, size_payload, &record->tls_info);
-        }
-
-        /* if packet has port 80 and nonzero data length, process it as HTTP */
-        if (config.http && size_payload && (key->sp == 80 || key->dp == 80)) {
-          http_update(&record->http_data, payload, size_payload, config.http);
-        }
-
-        /* Update all enabled feature modules */
-        update_all_features(feature_list);
-        flow_data += htons(cur_template->fields[i].FieldLength);
-        break;
-
-      case SPLT:
-      case SPLT_NGA: ;
-        int max_length_array = (int)htons(cur_template->fields[i].FieldLength)/2;
-        const void *length_data = flow_data;
-        const void *time_data = flow_data + max_length_array;
-
-        int pkt_len_index = nf_record->op;
-        int pkt_time_index = nf_record->op;
-
-        // process the lengths array in the SPLT data
-        nfv9_process_lengths(nf_record, length_data, max_length_array, pkt_len_index);
-
-        // initialize the time <- this is where we should use the nfv9 timestamp
-
-        if (pkt_time_index > 0) {
-          old_val_time.tv_sec = nf_record->pkt_time[pkt_time_index-1].tv_sec;
-          old_val_time.tv_usec = nf_record->pkt_time[pkt_time_index-1].tv_usec;
-        } else {
-          old_val_time.tv_sec = nf_record->start.tv_sec;
-          old_val_time.tv_usec = nf_record->start.tv_usec;
-        }
-
-        // process the times array in the SPLT data
-        nfv9_process_times(nf_record, time_data, &old_val_time, max_length_array, pkt_time_index);
-
-        flow_data += htons(cur_template->fields[i].FieldLength);
-        break;
-
-      case BYTE_DISTRIBUTION: ;
-        int field_length = htons(cur_template->fields[i].FieldLength);
-        int bytes_per_val = field_length/256;
-        for (j = 0; j < 256; j++) {
-          // 1 byte vals
-          if (bytes_per_val == 1) {
-            nf_record->byte_count[j] = (int)*(const char *)(flow_data+j*bytes_per_val);
-          }
-          // 2 byte vals
-          else if (bytes_per_val == 2) {
-            nf_record->byte_count[j] = htons(*(const short *)(flow_data+j*bytes_per_val));
-          }
-          // 4 byte vals
-          else {
-            nf_record->byte_count[j] = htonl(*(const int *)(flow_data+j*bytes_per_val));
-          }
-        }
-
-        flow_data += htons(cur_template->fields[i].FieldLength);
-        break;
-
-      default:
-        flow_data += htons(cur_template->fields[i].FieldLength);
-        break;
-    }
-  }
-}
->>>>>>> 987ed24b
+#endif