--- conflicted
+++ resolved
@@ -72,21 +72,11 @@
 void salt_init(struct salt *salt);
 
 /** update salt */
-<<<<<<< HEAD
-void salt_update(struct salt *salt,
-                 const void *data,
-                 unsigned int data_len,
-                 unsigned int report_salt,
-                 const void *extra,
-                 const unsigned int extra_len,
-                 const EXTRA_TYPE extra_type);
-=======
 void salt_update(struct salt *salt, 
 		 const struct pcap_pkthdr *header,
 		 const void *data, 
 		 unsigned int len, 
 		 unsigned int report_salt);
->>>>>>> 3af92aee
 
 /** JSON print salt */
 void salt_print_json(const struct salt *w1, 
