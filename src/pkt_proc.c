--- conflicted
+++ resolved
@@ -1069,15 +1069,11 @@
         header = dyn_header;
     }
 
-<<<<<<< HEAD
     if (ctx->curr_pkt_type == ETH_TYPE_IP) {
         ip_len = ntohs(ip->ip_len);
-        if (ip_len < sizeof(ip_hdr_t) || ip_len > header->caplen) {
+        if (ip_len < sizeof(ip_hdr_t)) {
             /*
-             * IP packet is malformed (shorter than a complete IP header, or
-             * claims to be longer than it is), or not entirely captured by
-             * libpcap (which will depend on MTU and SNAPLEN; you can change
-             * the latter if need be).
+             * IP packet is malformed shorter than a complete IP header
              */
             if (allocated_packet_header)
                 free(dyn_header);
@@ -1085,16 +1081,17 @@
         }
     } else {
         ip_len = ntohs(ipv6->ip_len);
-=======
-    ip_len = ntohs(ip->ip_len);
-    if (ip_len < sizeof(struct ip_hdr)) {
-        /*
-         * IP packet is malformed (shorter than a complete IP header)
-         */
-        if (allocated_packet_header)
-            free(dyn_header);
-        return NULL;
-    }
+        if (ip_len < IPV6_HDR_LENGTH) {
+            /*
+             * IP packet is malformed shorter than a complete IP header
+             */
+            if (allocated_packet_header)
+                free(dyn_header);
+            return NULL;
+        }
+    }
+
+    /* check for truncated packet */
     if (ip_len > header->caplen) {
         /*
          * IP packet is truncated (claims to be longer than
@@ -1106,19 +1103,6 @@
          */
         joy_log_debug("Truncated IP packet: orig len %u , new len %u", ip_len, (header->caplen-ETHER_HDR_LEN));
         ip_len = header->caplen - ETHER_HDR_LEN;
-    }
-
-    transport_len =  ip_len - ip_hdr_len;
-
-    /* print source and destination IP addresses */
-    if (glb_config->verbosity != JOY_LOG_OFF && glb_config->verbosity <= JOY_LOG_INFO) { \
-        inet_ntop(AF_INET, &ip->ip_src, ipv4_addr, INET_ADDRSTRLEN);
-        joy_log_info("Source IP: %s", ipv4_addr);
-        inet_ntop(AF_INET, &ip->ip_dst, ipv4_addr, INET_ADDRSTRLEN);
-        joy_log_info("Dest IP: %s", ipv4_addr);
-        joy_log_info("Len: %u", ip_len);
-        joy_log_debug("IP header len: %u", ip_hdr_len);
->>>>>>> 45e21f59
     }
 
     /* fill in key components */
