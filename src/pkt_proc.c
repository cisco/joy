/*
 *
 * Copyright (c) 2016-2018 Cisco Systems, Inc.
 * All rights reserved.
 *
 * Redistribution and use in source and binary forms, with or without
 * modification, are permitted provided that the following conditions
 * are met:
 *
 *   Redistributions of source code must retain the above copyright
 *   notice, this list of conditions and the following disclaimer.
 *
 *   Redistributions in binary form must reproduce the above
 *   copyright notice, this list of conditions and the following
 *   disclaimer in the documentation and/or other materials provided
 *   with the distribution.
 *
 *   Neither the name of the Cisco Systems, Inc. nor the names of its
 *   contributors may be used to endorse or promote products derived
 *   from this software without specific prior written permission.
 *
 * THIS SOFTWARE IS PROVIDED BY THE COPYRIGHT HOLDERS AND CONTRIBUTORS
 * "AS IS" AND ANY EXPRESS OR IMPLIED WARRANTIES, INCLUDING, BUT NOT
 * LIMITED TO, THE IMPLIED WARRANTIES OF MERCHANTABILITY AND FITNESS
 * FOR A PARTICULAR PURPOSE ARE DISCLAIMED. IN NO EVENT SHALL THE
 * COPYRIGHT HOLDERS OR CONTRIBUTORS BE LIABLE FOR ANY DIRECT,
 * INDIRECT, INCIDENTAL, SPECIAL, EXEMPLARY, OR CONSEQUENTIAL DAMAGES
 * (INCLUDING, BUT NOT LIMITED TO, PROCUREMENT OF SUBSTITUTE GOODS OR
 * SERVICES; LOSS OF USE, DATA, OR PROFITS; OR BUSINESS INTERRUPTION)
 * HOWEVER CAUSED AND ON ANY THEORY OF LIABILITY, WHETHER IN CONTRACT,
 * STRICT LIABILITY, OR TORT (INCLUDING NEGLIGENCE OR OTHERWISE)
 * ARISING IN ANY WAY OUT OF THE USE OF THIS SOFTWARE, EVEN IF ADVISED
 * OF THE POSSIBILITY OF SUCH DAMAGE.
 *
 */

/**
 * \file pkt_proc.c
 *
 * \brief packet processing function implementation
 *
 */
#include <stdio.h>
#include <pcap.h>
#include <ctype.h>
#include <string.h>
#include <assert.h>
#include "pkt_proc.h"
#include "p2f.h"
#include "pkt.h"
#include "err.h"
#include "tls.h"
#include "nfv9.h"
#include "ipfix.h"
#include "utils.h"
#include "proto_identify.h"
#include "pthread.h"
#include "joy_api_private.h"

/** netflow version 9 structure templates */
static struct nfv9_template v9_templates[MAX_TEMPLATES];

/** number of templates in use */
static u_short num_templates = 0;

pthread_mutex_t nfv9_lock = PTHREAD_MUTEX_INITIALIZER;

/**
 * \fn int data_sanity_check ()
 * \param none
 * \return ok
 * \return failure
 */
int data_sanity_check () {
    assert(sizeof(struct ip_hdr) == 20);
    assert(sizeof(struct tcp_hdr) == 20);
    assert(sizeof(struct udp_hdr) == 8);
    assert(sizeof(struct icmp_hdr) == 8);
    return ok;
}

#if 0
static void print_payload(const char *payload, int len);

static void print_hex_ascii_line(const char *payload, int len, int offset);
#endif

#if 0
/*
 * print_hex_ascii_line prints data in rows of 16 bytes, with a format
 * of offset, hex bytes, then ASCII characters.
 */
void print_hex_ascii_line (const char *data, int len, int offset) {
    const char *d;
    int i, j;

    fprintf(info, "%05d   ", offset);
    d = data;
    for(i = 0; i < len; i++) {
        fprintf(info, "%02x ", *d);
        d++;
        if (i == 7)
            fprintf(info, " ");
    }
    if (len < 8)
        fprintf(info, " ");

    if (len < 16) {
        j = 16 - len;
        for (i = 0; i < j; i++) {
            fprintf(info, "   ");
        }
    }
    fprintf(info, "   ");

    d = data;
    for(i = 0; i < len; i++) {
        if (isprint(*d))
            fprintf(info, "%c", *d);
        else
            fprintf(info, ".");
        d++;
    }
    fprintf(info, "\n");

    return;
}
#endif

#if 0
/*
 * print packet payload data (avoid printing binary data)
 */
static void print_payload (const char *payload, int len) {
    int len_rem = len;
    int line_width = 16;                        /* number of bytes per line */
    int line_len;
    int offset = 0;                     /* zero-based offset counter */
    const char *ch = payload;

    if (len <= 0)
        return;

    /* data fits on one line */
    if (len <= line_width) {
        print_hex_ascii_line(ch, len, offset);
        return;
    }

    /* data spans multiple lines */
    for ( ;; ) {
        /* compute current line length */
        line_len = line_width % len_rem;
        /* print line */
        print_hex_ascii_line(ch, line_len, offset);
        /* compute total remaining */
        len_rem = len_rem - line_len;
        /* shift pointer to remaining bytes to print */
        ch = ch + line_len;
        /* add offset */
        offset = offset + line_width;
        /* check if we have line width chars or less */
        if (len_rem <= line_width) {
            /* print last line and get out */
            print_hex_ascii_line(ch, len_rem, offset);
            break;
        }
    }

    return;
}
#endif

static void flow_record_process_packet_length_and_time_ack (flow_record_t *record,
                                                            unsigned int length, 
                                                            const struct timeval *time,
                                                            const struct tcp_hdr *tcp) {

    if (record->op >= NUM_PKT_LEN) {
        return;  /* no more room */
    }

    switch(glb_config->salt_algo) {
        case rle:
            if (glb_config->include_zeroes || length != 0) {
                if (length == record->last_pkt_len) {
		    if (record->pkt_len[record->op] < 32768) {
			record->op++;
		    }
		    (record->pkt_len[record->op])--;
		    record->pkt_time[record->op] = *time;
		    // fprintf(info, " == pkt_len[%d]: %d\n", record->op, record->pkt_len[record->op]);
                } else {
		    if (record->pkt_len[record->op] != 0) {
			record->op++;
		    }
		    record->pkt_len[record->op] = length;
		    record->pkt_time[record->op] = *time;
		    record->last_pkt_len = length;
		    // fprintf(info, " != pkt_len[%d]: %d\n", record->op, record->pkt_len[record->op]);
                }
            }
            break;

        case aggregated:
            if (glb_config->include_zeroes || length != 0) {
                record->pkt_len[record->op] += length;
                record->pkt_time[record->op] = *time;
            }
            if (ntohl(tcp->tcp_ack) > record->tcp.ack) {
		if (record->pkt_len[record->op] != 0) {
		    record->op++;
		}
            }
            break;

        case defragmented:
            if (glb_config->include_zeroes || length != 0) {
                if (length == record->last_pkt_len) {
		    record->op--;
		    record->pkt_len[record->op] += length;
		    record->pkt_time[record->op] = *time;
		    record->op++;
                } else {
		    record->pkt_len[record->op] = length;
		    record->pkt_time[record->op] = *time;
		    record->last_pkt_len = length;
		    record->op++;
                }
            }
            if (ntohl(tcp->tcp_ack) > record->tcp.ack) {
                if (record->pkt_len[record->op] != 0) {
		    record->op++;
                }
                record->last_pkt_len = length;
            }
            break;

        default:
        case raw:
            if (glb_config->include_zeroes || (length != 0)) {
                record->pkt_len[record->op] = length;
                record->pkt_time[record->op] = *time;
                record->op++;
            }
            break;
    }

    record->pkt_flags[record->op] = tcp->tcp_flags;
    record->tcp.seq = ntohl(tcp->tcp_seq);
    record->tcp.ack = ntohl(tcp->tcp_ack);
}

/*
 * @brief Process IPFIX message contents.
 *
 * @param start Beginning of IPFIX message data.
 * @param len Total length of the data.
 * @param r Flow record tracking the inbound network packet.
 */
joy_status_e process_ipfix(joy_ctx_data *ctx, const char *start,
			   int len,
			   flow_record_t *r) {

    const ipfix_hdr_t *ipfix = (const ipfix_hdr_t*)start;
    const ipfix_set_hdr_t *ipfix_sh;
    flow_key_t prev_key;
    uint16_t message_len = ntohs(ipfix->length);
    int set_num = 0;
    const flow_key_t rec_key = r->key;
    char ipv4_addr[INET_ADDRSTRLEN];
    
    memset(&prev_key, 0, sizeof(flow_key_t));
    
    if (ntohs(ipfix->version_number) != 10) {
        joy_log_warn("ipfix version number is invalid");
    }
    
    if (message_len > len) {
        joy_log_warn("ipfix message claims to be longer than packet length");
    }
    
    joy_log_info("Processing ipfix packet");
    inet_ntop(AF_INET, &r->key.sa, ipv4_addr, INET_ADDRSTRLEN);
    joy_log_debug(" Source IP: %s\n", ipv4_addr);
    joy_log_debug(" Observation Domain ID: %i", htonl(ipfix->observe_dom_id));
    joy_log_debug(" Packet len: %u", len);
    
#if 0
    if (len > 0) {
        joy_log_debug("Payload:");
        if (verbosity == JOY_LOG_DEBUG) {
            print_payload(start, len);
        }
    }
#endif
    
    /* Move past ipfix_hdr, i.e. IPFIX message header */
    start += 16;
    message_len -= 16;
    
    /*
     * Parse IPFIX message for template, options, or data sets.
     */
    while (message_len > sizeof(ipfix_set_hdr_t)) {
        ipfix_sh = (const ipfix_set_hdr_t*)start;
        uint16_t set_id = ntohs(ipfix_sh->set_id);
        
        joy_log_debug("Set ID: %i\n", set_id);
        joy_log_debug("Set Length: %i\n", ntohs(ipfix_sh->length));
        
        if ((set_id <= 1) || ((4 <= set_id) && (set_id <= 255))) {
            /* The set_id is invalid, either Netflow or reserved */
            joy_log_warn("Set ID is invalid\n");
        }
        /*
         * Set ID is a Template Set
         */
        else if (set_id == 2) {
            /* Set template pointer to right after set header */
            const void *template_start = start + 4;
            uint16_t template_set_len = htons(ipfix_sh->length) - 4;
            
            /* Parse the template set */
            ipfix_parse_template_set(ipfix, template_start,
                                     template_set_len, rec_key);
        }
        /*
         * Set ID is an Options Template Set
         */
        else if (set_id == 3) {
            /* Ignore Options Template for now, what is this used for? */
            joy_log_warn("Options Template NYI\n");
        }
        /*
         * Set ID is a Data Set
         */
        else {
            const void *data_start = start + 4;
            uint16_t data_set_len = ntohs(ipfix_sh->length) - 4;
            
            ipfix_parse_data_set(ctx, ipfix, data_start, data_set_len,
                                 set_id, rec_key, &prev_key);
        }
        
        start += ntohs(ipfix_sh->length);
        message_len -= ntohs(ipfix_sh->length);
        set_num += 1;
    }
    
    return ok;
}

static joy_status_e process_nfv9 (joy_ctx_data *ctx, 
                                  const struct pcap_pkthdr *header, 
                                  const char *start, int len, 
                                  flow_record_t *r) {

    const struct nfv9_hdr *nfv9 = (const struct nfv9_hdr*)start;
    flow_key_t prev_key;
    int flowset_num = 0;
    char ipv4_addr[INET_ADDRSTRLEN];

    joy_log_info("Processing NFV9");
    joy_log_info("Source ID: %i", htonl(nfv9->SourceID));
    inet_ntop(AF_INET, &r->key.sa, ipv4_addr, INET_ADDRSTRLEN);
    joy_log_info("Source IP: %s", ipv4_addr);
    joy_log_debug("Packet len: %u", len);

#if 0
    /* Print payload */
    if (len > 0) {
        joy_log_debug("Payload:");
        if (verbosity == JOY_LOG_DEBUG) {
            print_payload(start, len);
        }
    }
#endif

    memset(&prev_key, 0x0, sizeof(flow_key_t));

    start += 20;
    len -= 20;
    const struct nfv9_flowset_hdr *nfv9_fh;

    while (len > sizeof(struct nfv9_flowset_hdr)) {
        flowset_num += 1;
        nfv9_fh = (const struct nfv9_flowset_hdr*)start;

        u_short flowset_id = htons(nfv9_fh->FlowSetID);
        joy_log_debug("Flowset ID: %i",flowset_id);
        joy_log_debug("Flowset Length: %i",htons(nfv9_fh->Length));

        // check if FlowsetID is a data template, and if so, add to templates
        if (flowset_id == 0) {

            // process multiple templates within the same flowset
            int flowset_length = htons(nfv9_fh->Length);
            // added -4 for the potentially non-existent corner case of padding after multiple templates
            const char *template_ptr = start + 4;
            flowset_length -= 4;

            while (flowset_length-4 > 0) {

                      // define data template key {source IP + source ID + template ID}
                      const struct nfv9_template_hdr *template_hdr = (const struct nfv9_template_hdr*)template_ptr;
                      flowset_length -= 4;
                      template_ptr += 4;
                      u_short template_id = htons(template_hdr->TemplateID);
                      u_short field_count = htons(template_hdr->FieldCount);

                      struct nfv9_template_key nf_template_key;
                      memset(&nf_template_key, 0x0, sizeof(struct nfv9_template_key));
                      nfv9_template_key_init(&nf_template_key, r->key.sa.s_addr, htonl(nfv9->SourceID), template_id);

                      // check to see if template already exists, if so, continue
                      int i;
                      int redundant_template = 0;
                      for (i = 0; i < num_templates; i++) {
                          if (nfv9_template_key_cmp(&nf_template_key,&v9_templates[i].template_key) == 0) {
                              redundant_template = 1;
                              break ;
                          }
                      }

                      if (redundant_template) {
                          template_ptr += 4*field_count;
                          flowset_length -= 4*field_count;
                      } else {
                          // create list of fields for template
                          struct nfv9_template v9_template;
                          v9_template.hdr.TemplateID = template_id;
                          v9_template.hdr.FieldCount = field_count;
                          for (i = 0; i < field_count; i++) {
                              const struct nfv9_template_field *tmp_field = (const struct nfv9_template_field*)template_ptr;
                              template_ptr += 4;
                              flowset_length -= 4;

                              v9_template.fields[i].FieldType = tmp_field->FieldType;
                              v9_template.fields[i].FieldLength = tmp_field->FieldLength;
                          }
                          v9_template.template_key = nf_template_key;

                          // save template
                          v9_templates[num_templates] = v9_template;
                          num_templates += 1;
                          num_templates %= MAX_TEMPLATES;
                      }
            }
        } else if (flowset_id == 1) {
            /*
             * Options templaye not yet implemented
             */
            joy_log_warn("Options Template NYI\n");
        } else { // process flow data if we know the template
            // define data template key {source IP + source ID + template ID}
            u_short template_id = flowset_id;

            struct nfv9_template_key nf_template_key;
            nfv9_template_key_init(&nf_template_key, r->key.sa.s_addr, htonl(nfv9->SourceID), template_id);

            // construct key and look for templates
            const struct nfv9_template *cur_template = NULL;
            int i;
            for (i = 0; i < num_templates; i++) {
                      /*
                if (nfv9_template_key_cmp(&nf_template_key,&v9_templates[i].template_key) == 0) {
                          cur_template = &v9_templates[i];
                          break ;
                      }
                */
                      if (nf_template_key.src_id == v9_templates[i].template_key.src_id &&
                          nf_template_key.template_id == v9_templates[i].template_key.template_id &&
                          nf_template_key.src_addr.s_addr == v9_templates[i].template_key.src_addr.s_addr) {
                          cur_template = &v9_templates[i];
                          break ;
                      }
            }

            if (cur_template != NULL) {
                      // find length of template
                      int flow_record_size = 0;
                      for (i = 0; i < cur_template->hdr.FieldCount; i++) {
                          flow_record_size += htons(cur_template->fields[i].FieldLength);
                      }

                      if (flow_record_size <= 0) {
                          joy_log_warn("flow record size is 0");
                          return failure;
                      }

                      // process multiple flow records within a single template
                      int flow_records_in_set;
                      for (flow_records_in_set = 0; flow_records_in_set < (htons(nfv9_fh->Length)-4)/flow_record_size;
                         flow_records_in_set++) {

                          // fill out key
                          flow_key_t key;
                          const void *flow_data = (start+flow_record_size*flow_records_in_set) + 4;

                          // init key
                          nfv9_flow_key_init(&key, cur_template, flow_data);

                      /*
                       * Either get an existing record for the netflow data or make a new one.
                       * Don't include the header because it is the packet that was sent
                       * by exporter -> collector (not the netflow data).
                       */
                          flow_record_t *nf_record = NULL;
                          nf_record = flow_key_get_record(ctx, &key, CREATE_RECORDS, NULL);

                          // fill out record
                          if (memcmp(&key,&prev_key,sizeof(flow_key_t)) != 0) {
                              nfv9_process_flow_record(nf_record, cur_template, flow_data, 0);
                          } else {
                              nfv9_process_flow_record(nf_record, cur_template, flow_data, 1);
                          }
                          memcpy(&prev_key,&key,sizeof(flow_key_t));

                          flowset_num += 1;

                          /* print the record immediately to output */
                          //flow_record_print_json(nf_record);

                      }
            } else {
                joy_log_warn("Current template is null");
            }
        }

        start += htons(nfv9_fh->Length);
        len -= htons(nfv9_fh->Length);
    }

    return ok;
}

static flow_record_t *
process_tcp (joy_ctx_data *ctx, const struct pcap_pkthdr *header, const char *tcp_start, int tcp_len, flow_key_t *key) {
    unsigned int tcp_hdr_len;
    const char *payload;
    unsigned int size_payload;
    const struct tcp_hdr *tcp = (const struct tcp_hdr *)tcp_start;
    flow_record_t *record = NULL;

    joy_log_info("Protocol: TCP");

    tcp_hdr_len = tcp_hdr_length(tcp);
    if (tcp_hdr_len < 20 || tcp_hdr_len > tcp_len) {
        joy_log_err("Invalid TCP header length: %u bytes", tcp_hdr_len);
        return NULL;
    }

    /* define/compute tcp payload (segment) offset */
    payload = (char *)(tcp_start + tcp_hdr_len);

    /* compute tcp payload (segment) size */
    size_payload = tcp_len - tcp_hdr_len;

    joy_log_info("Src port: %d", ntohs(tcp->src_port));
    joy_log_info("Dst port: %d", ntohs(tcp->dst_port));
    joy_log_info("Payload len: %u", size_payload);
    joy_log_debug("TCP len: %u", tcp_len);
    joy_log_debug("TCP hdr len: %u", tcp_hdr_len);
    joy_log_debug("flags:");
    if (tcp->tcp_flags & TCP_FIN) { joy_log_debug("* FIN"); }
    if (tcp->tcp_flags & TCP_SYN) { joy_log_debug("* SYN"); }
    if (tcp->tcp_flags & TCP_RST) { joy_log_debug("* RST"); }
    if (tcp->tcp_flags & TCP_PSH) { joy_log_debug("* PSH"); }
    if (tcp->tcp_flags & TCP_ACK) { joy_log_debug("* ACK"); }
    if (tcp->tcp_flags & TCP_URG) { joy_log_debug("* URG"); }
    if (tcp->tcp_flags & TCP_ECE) { joy_log_debug("* ECE"); }
    if (tcp->tcp_flags & TCP_CWR) { joy_log_debug("* CWR"); }

#if 0
    if (size_payload > 0) {
        joy_log_debug("Payload:");
        if (verbosity == JOY_LOG_DEBUG) {
            print_payload(payload, size_payload);
        }
    }
#endif

    key->sp = ntohs(tcp->src_port);
    key->dp = ntohs(tcp->dst_port);

    record = flow_key_get_record(ctx, key, CREATE_RECORDS, header);
    if (record == NULL) {
        return NULL;
    }

    joy_log_debug("SEQ: %d -- relative SEQ: %d", ntohl(tcp->tcp_seq), ntohl(tcp->tcp_seq) - record->tcp.seq);
    joy_log_debug("ACK: %d -- relative ACK: %d", ntohl(tcp->tcp_ack), ntohl(tcp->tcp_ack) - record->tcp.ack);

    if (size_payload > 0) {
        if (ntohl(tcp->tcp_seq) < record->tcp.seq) {
            joy_log_debug("retransmission detected");
            record->tcp.retrans++;
            if (!glb_config->include_retrans) {
                // do not process TCP retransmissions
                return NULL;
            }
        }
    }
    if (glb_config->include_zeroes || size_payload > 0) {
          flow_record_process_packet_length_and_time_ack(record, size_payload, &header->ts, tcp);
    }

    if (tcp->tcp_flags == 2 || tcp->tcp_flags == 18) { // SYN==2, SYN/ACK==18
        /* Initial SYN or SYN/ACK packet */
        unsigned int opt_len = tcp_hdr_len - 20;

        if (!record->tcp.flags) {
            record->tcp.flags = tcp->tcp_flags;
        }

        /* Get initial sequence number */
        if (tcp->tcp_flags == 2 && record->tcp.first_seq == 0) {
            record->tcp.first_seq = ntohl(tcp->tcp_seq);
        }

        /* Get initial window size */
        if (!record->tcp.first_window_size) {
            record->tcp.first_window_size = ntohs(tcp->tcp_win);
        }

        if (opt_len > 0) {
            /* Copy options data into buffer */
            if (opt_len > TCP_OPT_LEN) {
                record->tcp.opt_len = TCP_OPT_LEN;
                memcpy(record->tcp.opts, tcp_start + 20, TCP_OPT_LEN);
            } else {
                record->tcp.opt_len = opt_len;
                memcpy(record->tcp.opts, tcp_start + 20, opt_len);
            }
        }
    }

    record->ob += size_payload;

    flow_record_update_byte_count(record, payload, size_payload);
    flow_record_update_compact_byte_count(record, payload, size_payload);
    flow_record_update_byte_dist_mean_var(record, payload, size_payload);

    /*
     * Estimate the TCP application protocol
     * Optimization: stop after first 2 packets that have non-zero payload
     */
    if ((!record->app) && record->op <= 2) {
        const struct pi_container *pi = proto_identify_tcp(payload, size_payload);
        if (pi != NULL) {
            record->app = pi->app;
            record->dir = pi->dir;
        }
    }

    /*
     * Run protocol modules!
     */
    update_all_features(payload_feature_list);

    /*
     * update header description
     */
    if (size_payload >= glb_config->report_hd) {
        header_description_update(&record->hd, payload, glb_config->report_hd);
    }

    return record;
}

static flow_record_t *
process_udp (joy_ctx_data *ctx, const struct pcap_pkthdr *header, const char *udp_start, int udp_len, flow_key_t *key) {
    unsigned int udp_hdr_len;
    const char *payload;
    unsigned int size_payload;
    const struct udp_hdr *udp = (const struct udp_hdr *)udp_start;
    flow_record_t *record = NULL;

    joy_log_info("Protocol: UDP");

    udp_hdr_len = 8;
    if (udp_len < 8) {
        joy_log_err("Invalid UDP packet length: %u bytes", udp_len);
        return NULL;
    }

    payload = (char *)(udp_start + udp_hdr_len);
    size_payload = udp_len - udp_hdr_len;

    joy_log_info("Src port: %d", ntohs(udp->src_port));
    joy_log_info("Dst port: %d", ntohs(udp->dst_port));
    joy_log_info("Payload len: %d", size_payload);

    /*
     * Print payload data; it might be binary, so don't just
     * treat it as a string.
     */
#if 0
    if (size_payload > 0) {
        joy_log_debug("payload (%d bytes):", size_payload);
        if (verbosity == JOY_LOG_DEBUG) {
            print_payload(payload, size_payload);
        }
    }
#endif

    key->sp = ntohs(udp->src_port);
    key->dp = ntohs(udp->dst_port);

    record = flow_key_get_record(ctx, key, CREATE_RECORDS, header);
    if (record == NULL) {
        return NULL;
    }
    if (record->op < NUM_PKT_LEN) {
        if (glb_config->include_zeroes || (size_payload != 0)) {
            record->pkt_len[record->op] = size_payload;
            record->pkt_time[record->op] = header->ts;
            record->op++;
        }
    }
    record->ob += size_payload;

    flow_record_update_byte_count(record, payload, size_payload);
    flow_record_update_compact_byte_count(record, payload, size_payload);
    flow_record_update_byte_dist_mean_var(record, payload, size_payload);

    /*
     * Estimate the UDP application protocol
     * Optimization: stop after first 2 packets that have non-zero payload
     */
    if ((!record->app) && record->op <= 2) {
        const struct pi_container *pi = proto_identify_udp(payload, size_payload);
        if (pi != NULL) {
            record->app = pi->app;
            record->dir = pi->dir;
        }
    }

    /*
     * Run protocol modules!
     */
    update_all_features(payload_feature_list);

    if (glb_config->nfv9_capture_port && (key->dp == glb_config->nfv9_capture_port)) {
        pthread_mutex_lock(&nfv9_lock);
        process_nfv9(ctx, header, payload, size_payload, record);
        pthread_mutex_unlock(&nfv9_lock);
    }

    if (glb_config->ipfix_collect_port && (key->dp == glb_config->ipfix_collect_port)) {
      process_ipfix(ctx, payload, size_payload, record);
    }

    return record;
}

static flow_record_t *
process_icmp (joy_ctx_data *ctx, const struct pcap_pkthdr *header, const char *start, int len, flow_key_t *key) {
    int size_icmp_hdr;
    const char *payload;
    int size_payload;
    const struct icmp_hdr *icmp = (const struct icmp_hdr *)start;
    flow_record_t *record = NULL;

    joy_log_info("Protocol: ICMP");

    size_icmp_hdr = 8;
    if (len < size_icmp_hdr) {
        joy_log_err("Invalid ICMP packet length: %u bytes", len);
        return NULL;
    }

    joy_log_info("Type: %d", icmp->type);
    joy_log_info("Code: %d", icmp->code);

    payload = (char *)(start + size_icmp_hdr);
    size_payload = len - size_icmp_hdr;

    /*
     * Print payload data; it might be binary, so don't just
     * treat it as a string.
     */
#if 0
    if (size_payload > 0) {
        joy_log_debug("Payload (%d bytes):", size_payload);
        if (verbosity == JOY_LOG_DEBUG) {
            print_payload(payload, size_payload);
        }
    }
#endif

    /*
     * signify ICMP by using sp = dp = 0 (which is an IANA-reserved
     * value); this key will be distinguished from the keys of TCP and
     * UDP flows by the key->prot value
     */
    key->sp = 0;
    key->dp = 0;

    record = flow_key_get_record(ctx, key, CREATE_RECORDS, header);
    if (record == NULL) {
        return NULL;
    }
    if (record->op < NUM_PKT_LEN) {
        if (glb_config->include_zeroes || (size_payload != 0)) {
            record->pkt_len[record->op] = size_payload;
            record->pkt_time[record->op] = header->ts;
            record->op++;
        }
    }
    record->ob += size_payload;

    flow_record_update_byte_count(record, payload, size_payload);
    flow_record_update_compact_byte_count(record, payload, size_payload);
    flow_record_update_byte_dist_mean_var(record, payload, size_payload);
    update_all_features(payload_feature_list);

    return record;
}

static flow_record_t *
process_ip (joy_ctx_data *ctx, const struct pcap_pkthdr *header, const void *ip_start, int ip_len, flow_key_t *key) {
    const char *payload;
    int size_payload;
    flow_record_t *record = NULL;

    joy_log_info("Protocol: IP");

    payload = (char *)(ip_start);
    size_payload = ip_len;

    /*
     * Print payload data; it might be binary, so don't just
     * treat it as a string.
     */
#if 0
    if (size_payload > 0) {
        joy_log_debug("Payload (%d bytes):\n", size_payload);
        if (verbosity == JOY_LOG_DEBUG) {
            print_payload(payload, size_payload);
        }
    }
#endif

    record = flow_key_get_record(ctx, key, CREATE_RECORDS, header);
    if (record == NULL) {
        return NULL;
    }
    if (record->op < NUM_PKT_LEN) {
        if (glb_config->include_zeroes || (size_payload != 0)) {
            record->pkt_len[record->op] = size_payload;
            record->pkt_time[record->op] = header->ts;
            record->op++;
        }
    }
    record->ob += size_payload;

    flow_record_update_byte_count(record, payload, size_payload);
    flow_record_update_compact_byte_count(record, payload, size_payload);
    flow_record_update_byte_dist_mean_var(record, payload, size_payload);
    update_all_features(payload_feature_list);

    return record;
}

/**
<<<<<<< HEAD
 * \fn void process_packet (unsigned char *ctx_ptr, const struct pcap_pkthdr *plkt_header,
=======
 * \fn void process_packet (unsigned char *ctx_ptr, const struct pcap_pkthdr *pkt_header,
>>>>>>> bc0f4634
                     const unsigned char *packet)
 * \param ctx_ptr currently used to store the context data pointer
 * \param pkt_header pointer to the packer header structure
 * \param packet pointer to the packet
 * \return none
 */
void process_packet (unsigned char *ctx_ptr, const struct pcap_pkthdr *pkt_header,
                     const unsigned char *packet) {
    //  static int packet_count = 1;
    flow_record_t *record;
    unsigned char proto = 0;
    unsigned int allocated_packet_header = 0;
    uint16_t ether_type = 0,vlan_ether_type = 0;
    char ipv4_addr[INET_ADDRSTRLEN];
    struct pcap_pkthdr *header = (struct pcap_pkthdr*)pkt_header;

    /* grab the context for this packet */
    joy_ctx_data *ctx = (joy_ctx_data*)ctx_ptr;
    if (ctx == NULL) {
        joy_log_err("NULL Data Context Pointer");
        return;
    }

    /* declare pointers to packet headers */
    const struct ip_hdr *ip;
    unsigned int transport_len;
    unsigned int ip_hdr_len;
    const void *transport_start;
    flow_key_t key;
    
    memset(&key, 0x00, sizeof(flow_key_t));

    flocap_stats_incr_num_packets(ctx);
    joy_log_info("++++++++++ Packet %lu ++++++++++", ctx->stats.num_packets);
    //  packet_count++;

    // ethernet = (struct ethernet_hdr*)(packet);
    ether_type = ntohs(*(uint16_t *)(packet + 12));//Offset to get ETH_TYPE
    /* Support for both normal ethernet and 802.1q . Distinguish between 
     * the two accepted types
    */
    switch(ether_type) {
       case ETH_TYPE_IP:
           joy_log_info("Ethernet type - normal");
           ip = (struct ip_hdr*)(packet + ETHERNET_HDR_LEN);
           ip_hdr_len = ip_hdr_length(ip);
           break;
       case ETH_TYPE_DOT1Q:
           joy_log_info("Ethernet type - 802.1Q VLAN");
           //Offset to get VLAN_TYPE
           vlan_ether_type = ntohs(*(uint16_t *)(packet + ETHERNET_HDR_LEN + 2));
           switch(vlan_ether_type) {
               case ETH_TYPE_IP:
                   ip = (struct ip_hdr*)(packet + ETHERNET_HDR_LEN + DOT1Q_HDR_LEN);
                   ip_hdr_len = ip_hdr_length(ip);
                   break;
               default :
                   return;
           }
           break;
       default:
           return;
    }  
    
    if (ip_hdr_len < 20) {
        joy_log_err(" Invalid IP header length: %u bytes", ip_hdr_len);
        return;
    }

    /* make sure we have a valid packet header */
    if (header == NULL) {
        struct timeval now;

        header = calloc(1,sizeof(struct pcap_pkthdr));
        if (header == NULL) {
            joy_log_err(" Couldn't allocate memory for packet header.");
            return;
        }
        allocated_packet_header = 1;
        gettimeofday(&now,NULL);
        header->ts.tv_sec = now.tv_sec;
        header->ts.tv_usec = now.tv_usec;
        header->caplen = ip->ip_len;
        header->len = ip->ip_len;
    }

    if (ntohs(ip->ip_len) < sizeof(struct ip_hdr) || ntohs(ip->ip_len) > header->caplen) {
        /*
         * IP packet is malformed (shorter than a complete IP header, or
         * claims to be longer than it is), or not entirely captured by
         * libpcap (which will depend on MTU and SNAPLEN; you can change
         * the latter if need be).
         */
        if (allocated_packet_header)
            free(header);
        return ;
    }
    transport_len =  ntohs(ip->ip_len) - ip_hdr_len;

    /* print source and destination IP addresses */
    inet_ntop(AF_INET, &ip->ip_src, ipv4_addr, INET_ADDRSTRLEN);
    joy_log_info("Source IP: %s", ipv4_addr);
    inet_ntop(AF_INET, &ip->ip_dst, ipv4_addr, INET_ADDRSTRLEN);
    joy_log_info("Dest IP: %s", ipv4_addr);
    joy_log_info("Len: %u", ntohs(ip->ip_len));
    joy_log_debug("IP header len: %u", ip_hdr_len);

    if (ip_fragment_offset(ip) == 0) {

        /* fill out IP-specific fields of flow key, plus proto selector */
        key.sa = ip->ip_src;
        key.da = ip->ip_dst;
        key.prot = ip->ip_prot;
        proto = (unsigned char)key.prot;

    }  else {
        // fprintf(info, "found IP fragment (offset: %02x)\n", ip_fragment_offset(ip));

        /*
         * select IP processing, since we don't have a TCP or UDP header
         */
        key.sa = ip->ip_src;
        key.da = ip->ip_dst;
        key.prot = IPPROTO_IP;
        proto = (unsigned char)key.prot;
    }

    /*
     * Keep track of the most recent packet time.
     * For all intents and purposes, this should be used as the "current" time in Joy.
     * In addition to being usable in real-time (online) scenarios, it also works
     * in situations where we can't use the real time, such as offline PCAP processing
     * because the time is contextual based.
     */
    if (joy_timer_lt(&ctx->global_time, &header->ts)) {
        ctx->global_time = header->ts;
    }

    /* determine transport protocol and handle appropriately */

    transport_start = (char *)ip + ip_hdr_len;
    switch(proto) {
        case IPPROTO_TCP:
            record = process_tcp(ctx, header, transport_start, transport_len, &key);
            if (record) {
              update_all_tcp_features(tcp_feature_list);
            }
            break;
        case IPPROTO_UDP:
            record = process_udp(ctx, header, transport_start, transport_len, &key);
            break;
        case IPPROTO_ICMP:
            record = process_icmp(ctx, header, transport_start, transport_len, &key);
            break;
        case IPPROTO_IP:
        default:
            record = process_ip(ctx, header, transport_start, transport_len, &key);
            break;
    }

    /*
     * if our packet is malformed TCP, UDP, or ICMP, then the process
     * functions will return NULL; we deal with that case by treating it
     * as just an IP packet
     */
    if (record == NULL) {
#if 1
        record = process_ip(ctx, header, transport_start, transport_len, &key);
        if (record == NULL) {
            joy_log_err("Unable to process ip packet (improper length or otherwise malformed)");
            return;
        }
        record->invalid++;
#else
        /*
         * if the processing of malformed packets causes trouble, choose
         * this code path instead
         */
        if (allocated_packet_header)
            free(header);
        return;
#endif
    }

    /*
     * Get IP ID
     */
    if (record->ip.num_id < MAX_NUM_IP_ID) {
        record->ip.id[record->ip.num_id] = ntohs(ip->ip_id);
        record->ip.num_id++;
    }

    /*
     * Set minimum ttl in flow record
     */
    if (record->ip.ttl > ip->ip_ttl) {
        record->ip.ttl = ip->ip_ttl;
    }

    /* increment packet count in flow record */
    record->np++;

    /* update flow record timestamps */
    if (timerisset(&record->start)) {
        record->end = header->ts;
    } else {
        record->start = record->end = header->ts;
    }

    /*
     * copy initial data packet, if configured to report idp, and this
     * is the first packet in the flow with nonzero data payload
     */
    if ((glb_config->idp) && record->op && (record->idp_len == 0)) {
        if (record->idp != NULL) {
            free(record->idp);
        }
        record->idp_len = (ntohs(ip->ip_len) < glb_config->idp ? ntohs(ip->ip_len) : glb_config->idp);
        record->idp = calloc(1, record->idp_len);
        if (!record->idp) {
            joy_log_err("Out of memory");
            if (allocated_packet_header)
                free(header);
            return;
        }

        memcpy(record->idp, ip, record->idp_len);
        joy_log_debug("Stashed %u bytes of IDP", record->idp_len);
    }

    /* increment overall byte count */
    flocap_stats_incr_num_bytes(ctx,transport_len);

    /* if we allocated the packet header, then free it now */
    if (allocated_packet_header)
        free(header);
    return;
}

/* END packet processing */<|MERGE_RESOLUTION|>--- conflicted
+++ resolved
@@ -865,11 +865,7 @@
 }
 
 /**
-<<<<<<< HEAD
- * \fn void process_packet (unsigned char *ctx_ptr, const struct pcap_pkthdr *plkt_header,
-=======
  * \fn void process_packet (unsigned char *ctx_ptr, const struct pcap_pkthdr *pkt_header,
->>>>>>> bc0f4634
                      const unsigned char *packet)
  * \param ctx_ptr currently used to store the context data pointer
  * \param pkt_header pointer to the packer header structure
